package router

import (
	"github.com/gofiber/fiber/v2"

	"github.com/noah-isme/gema-go-api/internal/config"
	"github.com/noah-isme/gema-go-api/internal/handler"
)

// Dependencies groups router dependencies for registration.
type Dependencies struct {
	AssignmentHandler       *handler.AssignmentHandler
	SubmissionHandler       *handler.SubmissionHandler
	StudentDashboardHandler *handler.StudentDashboardHandler
<<<<<<< HEAD
	WebLabHandler           *handler.WebLabHandler
=======
	CodingTaskHandler       *handler.CodingTaskHandler
	CodingSubmissionHandler *handler.CodingSubmissionHandler
>>>>>>> b5d807bc
	JWTMiddleware           fiber.Handler
}

// Register wires the HTTP routes into the fiber application.
func Register(app *fiber.App, cfg config.Config, deps Dependencies) {
	api := app.Group("/api/v1", func(c *fiber.Ctx) error {
		c.Set("X-Application", cfg.AppName)
		return c.Next()
	})

	api.Get("/health", handler.HealthCheck(cfg))

	jwtMiddleware := deps.JWTMiddleware
	if jwtMiddleware == nil {
		jwtMiddleware = func(c *fiber.Ctx) error { return c.Next() }
	}

	if deps.AssignmentHandler != nil {
		tutorial := app.Group("/api/v2/tutorial", jwtMiddleware)
		assignmentGroup := tutorial.Group("/assignments")
		deps.AssignmentHandler.Register(assignmentGroup)

		if deps.SubmissionHandler != nil {
			submissionGroup := tutorial.Group("/submissions")
			deps.SubmissionHandler.Register(submissionGroup)
		}
	}

<<<<<<< HEAD
	if deps.WebLabHandler != nil {
		webLab := app.Group("/api/v2/web-lab", jwtMiddleware)
		deps.WebLabHandler.Register(webLab)
=======
	if deps.CodingTaskHandler != nil {
		codingLab := app.Group("/api/v2/coding-lab", jwtMiddleware)
		taskGroup := codingLab.Group("/tasks")
		deps.CodingTaskHandler.Register(taskGroup)

		if deps.CodingSubmissionHandler != nil {
			submissionGroup := codingLab.Group("/submissions")
			deps.CodingSubmissionHandler.Register(submissionGroup)
		}
>>>>>>> b5d807bc
	}

	if deps.StudentDashboardHandler != nil {
		student := app.Group("/api/v2/student", jwtMiddleware)
		deps.StudentDashboardHandler.Register(student)
	}
}<|MERGE_RESOLUTION|>--- conflicted
+++ resolved
@@ -12,29 +12,28 @@
 	AssignmentHandler       *handler.AssignmentHandler
 	SubmissionHandler       *handler.SubmissionHandler
 	StudentDashboardHandler *handler.StudentDashboardHandler
-<<<<<<< HEAD
 	WebLabHandler           *handler.WebLabHandler
-=======
 	CodingTaskHandler       *handler.CodingTaskHandler
 	CodingSubmissionHandler *handler.CodingSubmissionHandler
->>>>>>> b5d807bc
 	JWTMiddleware           fiber.Handler
 }
 
 // Register wires the HTTP routes into the fiber application.
 func Register(app *fiber.App, cfg config.Config, deps Dependencies) {
+	// Common v1 group for health & headers
 	api := app.Group("/api/v1", func(c *fiber.Ctx) error {
 		c.Set("X-Application", cfg.AppName)
 		return c.Next()
 	})
-
 	api.Get("/health", handler.HealthCheck(cfg))
 
+	// Use provided JWT middleware, or a no-op if nil
 	jwtMiddleware := deps.JWTMiddleware
 	if jwtMiddleware == nil {
 		jwtMiddleware = func(c *fiber.Ctx) error { return c.Next() }
 	}
 
+	// Tutorial (assignments & submissions)
 	if deps.AssignmentHandler != nil {
 		tutorial := app.Group("/api/v2/tutorial", jwtMiddleware)
 		assignmentGroup := tutorial.Group("/assignments")
@@ -46,13 +45,16 @@
 		}
 	}
 
-<<<<<<< HEAD
+	// Web Lab
 	if deps.WebLabHandler != nil {
 		webLab := app.Group("/api/v2/web-lab", jwtMiddleware)
 		deps.WebLabHandler.Register(webLab)
-=======
+	}
+
+	// Coding Lab (tasks & submissions)
 	if deps.CodingTaskHandler != nil {
 		codingLab := app.Group("/api/v2/coding-lab", jwtMiddleware)
+
 		taskGroup := codingLab.Group("/tasks")
 		deps.CodingTaskHandler.Register(taskGroup)
 
@@ -60,9 +62,9 @@
 			submissionGroup := codingLab.Group("/submissions")
 			deps.CodingSubmissionHandler.Register(submissionGroup)
 		}
->>>>>>> b5d807bc
 	}
 
+	// Student dashboard
 	if deps.StudentDashboardHandler != nil {
 		student := app.Group("/api/v2/student", jwtMiddleware)
 		deps.StudentDashboardHandler.Register(student)
