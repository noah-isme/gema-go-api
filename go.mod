--- conflicted
+++ resolved
@@ -18,15 +18,10 @@
 	github.com/rs/zerolog v1.34.0
 	github.com/sashabaranov/go-openai v1.41.2
 	github.com/spf13/viper v1.18.2
-<<<<<<< HEAD
-	github.com/stretchr/testify v1.8.4
-	gorm.io/datatypes v1.2.0
-=======
 	github.com/stretchr/testify v1.11.1
 	go.opentelemetry.io/otel v1.38.0
 	go.opentelemetry.io/otel/trace v1.38.0
 	gorm.io/datatypes v1.2.7
->>>>>>> b5d807bc
 	gorm.io/driver/postgres v1.5.9
 	gorm.io/driver/sqlite v1.6.0
 	gorm.io/gorm v1.30.0
@@ -51,12 +46,8 @@
 	github.com/go-logr/stdr v1.2.2 // indirect
 	github.com/go-playground/locales v0.14.1 // indirect
 	github.com/go-playground/universal-translator v0.18.1 // indirect
-<<<<<<< HEAD
-	github.com/go-sql-driver/mysql v1.7.0 // indirect
-=======
 	github.com/go-sql-driver/mysql v1.8.1 // indirect
 	github.com/gogo/protobuf v1.3.2 // indirect
->>>>>>> b5d807bc
 	github.com/google/uuid v1.6.0 // indirect
 	github.com/gorilla/schema v1.4.1 // indirect
 	github.com/hashicorp/hcl v1.0.0 // indirect
@@ -113,10 +104,6 @@
 	google.golang.org/protobuf v1.36.8 // indirect
 	gopkg.in/ini.v1 v1.67.0 // indirect
 	gopkg.in/yaml.v3 v3.0.1 // indirect
-<<<<<<< HEAD
-	gorm.io/driver/mysql v1.4.7 // indirect
-=======
 	gorm.io/driver/mysql v1.5.6 // indirect
 	gotest.tools/v3 v3.5.2 // indirect
->>>>>>> b5d807bc
 )