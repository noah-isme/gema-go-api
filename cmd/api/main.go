package main

import (
	"context"
	"log"
	"os"
	"os/signal"
	"syscall"
	"time"

	"github.com/go-playground/validator/v10"
	"github.com/gofiber/fiber/v2"
	"github.com/rs/zerolog"

	"github.com/noah-isme/gema-go-api/internal/config"
	"github.com/noah-isme/gema-go-api/internal/database"
	"github.com/noah-isme/gema-go-api/internal/handler"
	"github.com/noah-isme/gema-go-api/internal/middleware"
	"github.com/noah-isme/gema-go-api/internal/models"
	"github.com/noah-isme/gema-go-api/internal/repository"
	"github.com/noah-isme/gema-go-api/internal/router"
	"github.com/noah-isme/gema-go-api/internal/service"
	"github.com/noah-isme/gema-go-api/pkg/ai"
	cloud "github.com/noah-isme/gema-go-api/pkg/cloudinary"
	dockerexec "github.com/noah-isme/gema-go-api/pkg/docker"
)

func main() {
	cfg, err := config.Load()
	if err != nil {
		log.Fatalf("failed to load configuration: %v", err)
	}

	logger := zerolog.New(os.Stdout).With().Timestamp().Logger()

	db, err := database.ConnectPostgres(cfg.DatabaseURL)
	if err != nil {
		log.Fatalf("failed to connect to database: %v", err)
	}

<<<<<<< HEAD
	if err := db.AutoMigrate(&models.Student{}, &models.Assignment{}, &models.Submission{}, &models.WebAssignment{}, &models.WebSubmission{}); err != nil {
=======
	if err := db.AutoMigrate(&models.Student{}, &models.Assignment{}, &models.Submission{}, &models.CodingTask{}, &models.CodingSubmission{}, &models.CodingEvaluation{}); err != nil {
>>>>>>> b5d807bc
		log.Fatalf("failed to migrate database: %v", err)
	}

	redisClient, err := database.ConnectRedis(cfg.RedisURL)
	if err != nil {
		log.Fatalf("failed to connect to redis: %v", err)
	}
	defer redisClient.Close()

	uploader, err := cloud.New(cloud.Config{
		CloudName: cfg.CloudinaryCloudName,
		APIKey:    cfg.CloudinaryAPIKey,
		APISecret: cfg.CloudinaryAPISecret,
		Folder:    cfg.CloudinaryUploadFolder,
	}, logger)
	if err != nil {
		log.Fatalf("failed to create cloudinary client: %v", err)
	}

	validate := validator.New(validator.WithRequiredStructEnabled())

	assignmentRepo := repository.NewAssignmentRepository(db)
	submissionRepo := repository.NewSubmissionRepository(db)
<<<<<<< HEAD
	studentRepo := repository.NewStudentRepository(db)
	webAssignmentRepo := repository.NewWebAssignmentRepository(db)
	webSubmissionRepo := repository.NewWebSubmissionRepository(db)
=======
	codingTaskRepo := repository.NewCodingTaskRepository(db)
	codingSubmissionRepo := repository.NewCodingSubmissionRepository(db)
>>>>>>> b5d807bc

	assignmentService := service.NewAssignmentService(assignmentRepo, validate, uploader, logger)
	submissionService := service.NewSubmissionService(submissionRepo, assignmentRepo, validate, uploader, logger)
	dashboardService := service.NewStudentDashboardService(assignmentRepo, submissionRepo, redisClient, cfg.DashboardCacheTTL, logger)
	webLabService := service.NewWebLabService(webAssignmentRepo, webSubmissionRepo, studentRepo, validate, uploader, logger)

	executor, err := dockerexec.NewDockerExecutor(dockerexec.Config{
		Host:          cfg.DockerHost,
		Timeout:       cfg.ExecutionTimeout,
		MemoryLimitMB: int64(cfg.CodeRunMemoryMB),
		CPUShares:     int64(cfg.CodeRunCPUShares),
		WorkingDir:    "/workspace",
		Logger:        logger,
	})
	if err != nil {
		log.Fatalf("failed to create docker executor: %v", err)
	}
	defer executor.Close()

	var evaluator ai.Evaluator
	switch cfg.AIProvider {
	case "openai":
		if cfg.OpenAIAPIKey != "" {
			eval, evalErr := ai.NewOpenAIEvaluator(ai.OpenAIConfig{APIKey: cfg.OpenAIAPIKey, Logger: logger})
			if evalErr != nil {
				log.Fatalf("failed to create openai evaluator: %v", evalErr)
			}
			evaluator = eval
		} else {
			logger.Warn().Msg("openai provider selected but API key missing; AI evaluation disabled")
		}
	case "anthropic":
		if cfg.AnthropicAPIKey != "" {
			eval, evalErr := ai.NewAnthropicEvaluator(ai.AnthropicConfig{APIKey: cfg.AnthropicAPIKey})
			if evalErr != nil {
				log.Fatalf("failed to create anthropic evaluator: %v", evalErr)
			}
			evaluator = eval
		} else {
			logger.Warn().Msg("anthropic provider selected but API key missing; AI evaluation disabled")
		}
	default:
		if cfg.AIProvider != "" {
			logger.Warn().Str("provider", cfg.AIProvider).Msg("unknown AI provider, AI evaluation disabled")
		}
	}

	codingTaskService := service.NewCodingTaskService(codingTaskRepo, logger)
	codingSubmissionService := service.NewCodingSubmissionService(codingSubmissionRepo, codingTaskRepo, executor, evaluator, validate, logger, service.CodingSubmissionConfig{
		ExecutionTimeout: cfg.ExecutionTimeout,
		MemoryLimitMB:    cfg.CodeRunMemoryMB,
		CPUShares:        cfg.CodeRunCPUShares,
	})

	assignmentHandler := handler.NewAssignmentHandler(assignmentService, validate, logger)
	submissionHandler := handler.NewSubmissionHandler(submissionService, validate, logger)
	studentDashboardHandler := handler.NewStudentDashboardHandler(dashboardService, logger)
<<<<<<< HEAD
	webLabHandler := handler.NewWebLabHandler(webLabService, validate, logger)
=======
	codingTaskHandler := handler.NewCodingTaskHandler(codingTaskService, logger)
	codingSubmissionHandler := handler.NewCodingSubmissionHandler(codingSubmissionService, validate, logger)
>>>>>>> b5d807bc

	app := fiber.New(fiber.Config{
		AppName:      cfg.AppName,
		ServerHeader: cfg.AppName,
	})

	middleware.Register(app)
	router.Register(app, cfg, router.Dependencies{
		AssignmentHandler:       assignmentHandler,
		SubmissionHandler:       submissionHandler,
		StudentDashboardHandler: studentDashboardHandler,
<<<<<<< HEAD
		WebLabHandler:           webLabHandler,
=======
		CodingTaskHandler:       codingTaskHandler,
		CodingSubmissionHandler: codingSubmissionHandler,
>>>>>>> b5d807bc
		JWTMiddleware:           middleware.JWTProtected(cfg.JWTSecret),
	})

	go func() {
		if err := app.Listen(cfg.HTTPAddress()); err != nil {
			log.Fatalf("failed to start server: %v", err)
		}
	}()

	waitForShutdown(app)
}

func waitForShutdown(app *fiber.App) {
	shutdownCtx, stop := signal.NotifyContext(context.Background(), syscall.SIGINT, syscall.SIGTERM)
	defer stop()

	<-shutdownCtx.Done()

	ctx, cancel := context.WithTimeout(context.Background(), 5*time.Second)
	defer cancel()

	if err := app.ShutdownWithContext(ctx); err != nil {
		log.Printf("graceful shutdown failed: %v", err)
	}

	log.Println("server stopped")
}<|MERGE_RESOLUTION|>--- conflicted
+++ resolved
@@ -38,11 +38,17 @@
 		log.Fatalf("failed to connect to database: %v", err)
 	}
 
-<<<<<<< HEAD
-	if err := db.AutoMigrate(&models.Student{}, &models.Assignment{}, &models.Submission{}, &models.WebAssignment{}, &models.WebSubmission{}); err != nil {
-=======
-	if err := db.AutoMigrate(&models.Student{}, &models.Assignment{}, &models.Submission{}, &models.CodingTask{}, &models.CodingSubmission{}, &models.CodingEvaluation{}); err != nil {
->>>>>>> b5d807bc
+	// Gabungan migrasi dari kedua cabang
+	if err := db.AutoMigrate(
+		&models.Student{},
+		&models.Assignment{},
+		&models.Submission{},
+		&models.WebAssignment{},
+		&models.WebSubmission{},
+		&models.CodingTask{},
+		&models.CodingSubmission{},
+		&models.CodingEvaluation{},
+	); err != nil {
 		log.Fatalf("failed to migrate database: %v", err)
 	}
 
@@ -64,17 +70,18 @@
 
 	validate := validator.New(validator.WithRequiredStructEnabled())
 
+	// Repositori gabungan
 	assignmentRepo := repository.NewAssignmentRepository(db)
 	submissionRepo := repository.NewSubmissionRepository(db)
-<<<<<<< HEAD
+
 	studentRepo := repository.NewStudentRepository(db)
 	webAssignmentRepo := repository.NewWebAssignmentRepository(db)
 	webSubmissionRepo := repository.NewWebSubmissionRepository(db)
-=======
+
 	codingTaskRepo := repository.NewCodingTaskRepository(db)
 	codingSubmissionRepo := repository.NewCodingSubmissionRepository(db)
->>>>>>> b5d807bc
 
+	// Services
 	assignmentService := service.NewAssignmentService(assignmentRepo, validate, uploader, logger)
 	submissionService := service.NewSubmissionService(submissionRepo, assignmentRepo, validate, uploader, logger)
 	dashboardService := service.NewStudentDashboardService(assignmentRepo, submissionRepo, redisClient, cfg.DashboardCacheTTL, logger)
@@ -122,22 +129,29 @@
 	}
 
 	codingTaskService := service.NewCodingTaskService(codingTaskRepo, logger)
-	codingSubmissionService := service.NewCodingSubmissionService(codingSubmissionRepo, codingTaskRepo, executor, evaluator, validate, logger, service.CodingSubmissionConfig{
-		ExecutionTimeout: cfg.ExecutionTimeout,
-		MemoryLimitMB:    cfg.CodeRunMemoryMB,
-		CPUShares:        cfg.CodeRunCPUShares,
-	})
+	codingSubmissionService := service.NewCodingSubmissionService(
+		codingSubmissionRepo,
+		codingTaskRepo,
+		executor,
+		evaluator,
+		validate,
+		logger,
+		service.CodingSubmissionConfig{
+			ExecutionTimeout: cfg.ExecutionTimeout,
+			MemoryLimitMB:    cfg.CodeRunMemoryMB,
+			CPUShares:        cfg.CodeRunCPUShares,
+		},
+	)
 
+	// Handlers
 	assignmentHandler := handler.NewAssignmentHandler(assignmentService, validate, logger)
 	submissionHandler := handler.NewSubmissionHandler(submissionService, validate, logger)
 	studentDashboardHandler := handler.NewStudentDashboardHandler(dashboardService, logger)
-<<<<<<< HEAD
 	webLabHandler := handler.NewWebLabHandler(webLabService, validate, logger)
-=======
 	codingTaskHandler := handler.NewCodingTaskHandler(codingTaskService, logger)
 	codingSubmissionHandler := handler.NewCodingSubmissionHandler(codingSubmissionService, validate, logger)
->>>>>>> b5d807bc
 
+	// App & router
 	app := fiber.New(fiber.Config{
 		AppName:      cfg.AppName,
 		ServerHeader: cfg.AppName,
@@ -148,12 +162,9 @@
 		AssignmentHandler:       assignmentHandler,
 		SubmissionHandler:       submissionHandler,
 		StudentDashboardHandler: studentDashboardHandler,
-<<<<<<< HEAD
 		WebLabHandler:           webLabHandler,
-=======
 		CodingTaskHandler:       codingTaskHandler,
 		CodingSubmissionHandler: codingSubmissionHandler,
->>>>>>> b5d807bc
 		JWTMiddleware:           middleware.JWTProtected(cfg.JWTSecret),
 	})
 
